// @ts-nocheck
declare module "*.md" {
    const md: string;
    export default md;
}

declare module "*.png" {
    const png: string;
    export default png;
}

declare module "*.jpg" {
    const jpg: string;
    export default jpg;
}

declare module "*.svg" {
    import { FunctionComponent, SVGProps } from "react";

    export const ReactComponent: FunctionComponent<SVGProps<SVGSVGElement> & {
        alt?: string;
    }>;

    const src: string;
    export default src;
<<<<<<< HEAD
}

// Hot fix - check https://github.com/DefinitelyTyped/DefinitelyTyped/issues/45927 for a fix.
declare namespace NodeJS {
=======
>>>>>>> ce2d080a
}<|MERGE_RESOLUTION|>--- conflicted
+++ resolved
@@ -23,11 +23,4 @@
 
     const src: string;
     export default src;
-<<<<<<< HEAD
-}
-
-// Hot fix - check https://github.com/DefinitelyTyped/DefinitelyTyped/issues/45927 for a fix.
-declare namespace NodeJS {
-=======
->>>>>>> ce2d080a
 }