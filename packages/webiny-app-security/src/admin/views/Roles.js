--- conflicted
+++ resolved
@@ -4,11 +4,7 @@
 import { pick } from "lodash";
 import { get } from "dot-prop-immutable";
 import { compose } from "recompose";
-<<<<<<< HEAD
-import { CompactView, LeftPanel, RightPanel } from "webiny-admin/components/CompactView";
-=======
 import { SplitView, LeftPanel, RightPanel } from "webiny-admin/components/SplitView";
->>>>>>> 8c94f9c8
 import FloatingActionButton from "webiny-admin/components/FloatingActionButton";
 import { withCrud, type WithCrudProps } from "webiny-admin/components";
 import { i18n } from "webiny-app/i18n";
