--- conflicted
+++ resolved
@@ -1,6 +1,2 @@
 // @flow
-<<<<<<< HEAD
-export { default as File } from "webiny-api-files/entities/File.model";
-=======
-export { fileFactory } from "webiny-api-files/entities/File.entity";
->>>>>>> 6fbe41ef
+export { fileFactory } from "webiny-api-files/entities/File.entity";