module.exports = {
    template: "[TEMPLATE_VERSION]",
    projectName: "[PROJECT_NAME]",
    cli: {
        plugins: [
            require("@webiny/cli-plugin-deploy-components")(),
            require("@webiny/cwp-template-full/hooks/api")(),
            require("@webiny/cwp-template-full/hooks/apps")(),
            require("@webiny/cli-plugin-scaffold"),
            require("@webiny/cli-plugin-scaffold-graphql-service"),
            require("@webiny/cli-plugin-scaffold-lambda"),
<<<<<<< HEAD
            require("@webiny/cli-plugin-scaffold-admin-app-module")
=======
            require("@webiny/cli-plugin-scaffold-node-package"),
            require("@webiny/cli-plugin-scaffold-react-package"),
            require("@webiny/cli-plugin-scaffold-react-app")
>>>>>>> 74a43a78
        ]
    }
};<|MERGE_RESOLUTION|>--- conflicted
+++ resolved
@@ -9,13 +9,10 @@
             require("@webiny/cli-plugin-scaffold"),
             require("@webiny/cli-plugin-scaffold-graphql-service"),
             require("@webiny/cli-plugin-scaffold-lambda"),
-<<<<<<< HEAD
-            require("@webiny/cli-plugin-scaffold-admin-app-module")
-=======
+            require("@webiny/cli-plugin-scaffold-admin-app-module"),
             require("@webiny/cli-plugin-scaffold-node-package"),
             require("@webiny/cli-plugin-scaffold-react-package"),
             require("@webiny/cli-plugin-scaffold-react-app")
->>>>>>> 74a43a78
         ]
     }
 };