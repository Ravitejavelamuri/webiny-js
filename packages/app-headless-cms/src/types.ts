import * as React from "react";
import { Plugin } from "@webiny/plugins/types";
import { ReactElement, ReactNode } from "react";
import { I18NStringValue, I18NListValue } from "@webiny/app-i18n/types";
import { BindComponent, FormChildrenFunctionParams, Form } from "@webiny/form";
import { ApolloClient } from "apollo-client";
import { IconPrefix, IconName } from "@fortawesome/fontawesome-svg-core";
import Label from "@webiny/app-headless-cms/admin/components/ContentModelForm/ContentFormRender/components/Label";

export type CmsEditorFieldTypePlugin = Plugin & {
    type: "cms-editor-field-type";
    field: {
        type: string;
        label: string;
        validators?: string[];
        description: string;
        icon: React.ReactNode;
        allowMultipleValues: boolean;
        allowPredefinedValues: boolean;
        allowIndexes: {
            singleValue: boolean;
            multipleValues: false; // At the moment, we don't support indexing fields with multiple values.
        };
        createField: ({ i18n: any }) => CmsEditorField;
        renderSettings?: (params: {
            form: FormChildrenFunctionParams;
            afterChangeLabel: (value: string) => void;
            uniqueFieldIdValidator: (fieldId: string) => void;
        }) => React.ReactNode;
<<<<<<< HEAD
        renderPredefinedValues?: (params: { form: FormChildrenFunctionParams }) => React.ReactNode;
        graphql?: {
            queryField?: string;
        };
=======
        renderPredefinedValues?: (params: {
            form: FormChildrenFunctionParams;
            getBind: (index?: number) => any;
        }) => React.ReactNode;
>>>>>>> 46851db7
    };
};

export type CmsEditorFieldRendererPlugin = Plugin & {
    type: "cms-editor-field-renderer";
    renderer: {
        rendererName: string;
        name: React.ReactNode;
        description: React.ReactNode;
        canUse(props: { field: CmsEditorField }): boolean;
        render(props: {
            field: CmsEditorField;
            Label: typeof Label;
            getBind: (index?: number) => any;
<<<<<<< HEAD
            contentModel: CmsEditorContentModel;
=======
            locale: string;
>>>>>>> 46851db7
        }): React.ReactNode;
    };
};

export type CmsEditorField = {
    _id?: string;
    type: string;
    fieldId?: CmsEditorFieldId;
    label?: I18NStringValue;
    helpText?: I18NStringValue;
    placeholderText?: I18NStringValue;
    validation?: CmsEditorFieldValidator[];
    multipleValuesValidation?: CmsEditorFieldValidator[];
    multipleValues?: boolean;
    predefinedValues?: {
        enabled: boolean;
        values: I18NListValue;
    };
    settings?: { [key: string]: any };
    renderer: {
        name: string;
    };
};

export type CmsEditorFieldId = string;
export type CmsEditorFieldsLayout = CmsEditorFieldId[][];

export type CmsEditorContentModel = {
    id: CmsEditorFieldId;
    version: number;
    parent: string;
    layout?: CmsEditorFieldsLayout;
    fields: CmsEditorField[];
    name: string;
    modelId: string;
    titleFieldId: string;
    settings: any;
    status: string;
    savedOn: string;
    revisions: any[];
    meta: any;
};

export type CmsEditorFieldValidator = {
    name: string;
    message: I18NStringValue;
    settings: any;
};

export type CmsEditorFieldValidatorPlugin = Plugin & {
    type: "cms-editor-field-validator";
    validator: {
        name: string;
        label: string;
        description: string;
        defaultMessage: string;
        renderSettings?: (props: {
            Bind: BindComponent;
            setValue: (name: string, value: any) => void;
            setMessage: (message: string) => void;
            data: CmsEditorFieldValidator;
        }) => React.ReactElement;
    };
};

export type CmsEditorContentTab = React.FC<{
    activeTab: boolean;
}>;

// ------------------------------------------------------------------------------------------------------------

export type CmsContentModelFormProps = {
    locale?: string;
    loading?: boolean;
    onForm?: (form: any) => void;
    contentModel: CmsEditorContentModel;
    content?: { [key: string]: any };
    onSubmit?: (data: { [key: string]: any }) => any;
    onChange?: (data: { [key: string]: any }) => any;
};

export type CmsEditorFieldOptionPlugin = Plugin & {
    type: "cms-editor-field-option";
    render(): ReactElement;
};

export type CmsContentDetailsPlugin = Plugin & {
    render: (params: any) => ReactNode;
};

export type CmsContentDetailsRevisionContentPlugin = Plugin & {
    type: "cms-content-details-revision-content";
    render(params: any): ReactElement;
};

export type CmsFormFieldPatternValidatorPlugin = Plugin & {
    type: "cms-editor-field-validator-pattern";
    pattern: {
        name: string;
        message: string;
        label: string;
    };
};

export type CmsFormFieldValidator = {
    name: string;
    message: any;
    settings: any;
};

export type CmsFormFieldValidatorPlugin = Plugin & {
    type: "form-field-validator";
    validator: {
        name: string;
        validate: (value: any, validator: CmsFormFieldValidator) => Promise<any>;
    };
};

export type FieldLayoutPositionType = {
    row: number;
    index: number;
};

export type CmsEditorFormSettingsPlugin = Plugin & {
    type: "content-model-editor-form-settings";
    title: string;
    description: string;
    icon: React.ReactElement<any>;
    render(props: { Bind: BindComponent; form: Form; formData: any }): React.ReactNode;
    renderHeaderActions?(props: {
        Bind: BindComponent;
        form: Form;
        formData: any;
    }): React.ReactNode;
};

export type CmsIcon = {
    /**
     * [ pack, icon ], ex: ["fab", "cog"]
     */
    id: [IconPrefix, IconName];
    /**
     * Icon name
     */
    name: string;
    /**
     * SVG element
     */
    svg: ReactElement;
};

export type CmsIconsPlugin = Plugin & {
    type: "cms-icons";
    getIcons(): CmsIcon[];
};

export type FormRenderCmsEditorField = CmsEditorField & {
    validators: Array<(value: any) => boolean>;
};

export type UseContentModelEditorReducerStateType = {
    apolloClient: ApolloClient<any>;
    id: string;
    defaultLayoutRenderer: string;
};

export type FormSettingsPluginType = Plugin & {
    title: string;
    description: string;
    icon: React.ReactNode;
    render: FormSettingsPluginRenderFunctionType;
};

export type FormSettingsPluginRenderFunctionType = (props: {
    Bind: BindComponent;
    formData: any; // Content model settings.
    form: any;
}) => React.ReactElement<any>;<|MERGE_RESOLUTION|>--- conflicted
+++ resolved
@@ -27,17 +27,13 @@
             afterChangeLabel: (value: string) => void;
             uniqueFieldIdValidator: (fieldId: string) => void;
         }) => React.ReactNode;
-<<<<<<< HEAD
-        renderPredefinedValues?: (params: { form: FormChildrenFunctionParams }) => React.ReactNode;
-        graphql?: {
-            queryField?: string;
-        };
-=======
         renderPredefinedValues?: (params: {
             form: FormChildrenFunctionParams;
             getBind: (index?: number) => any;
         }) => React.ReactNode;
->>>>>>> 46851db7
+        graphql?: {
+            queryField?: string;
+        };
     };
 };
 
@@ -52,11 +48,8 @@
             field: CmsEditorField;
             Label: typeof Label;
             getBind: (index?: number) => any;
-<<<<<<< HEAD
+            locale: string;
             contentModel: CmsEditorContentModel;
-=======
-            locale: string;
->>>>>>> 46851db7
         }): React.ReactNode;
     };
 };
