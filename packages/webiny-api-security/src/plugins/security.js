--- conflicted
+++ resolved
@@ -29,11 +29,7 @@
                 security.shield &&
                     middleware.push(
                         shield(security.shield, {
-<<<<<<< HEAD
-                            debug: true
-=======
                             allowExternalErrors: true
->>>>>>> d901930f
                         })
                     );
             });
