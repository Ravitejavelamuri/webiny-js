// @flow
import type { PluginType } from "webiny-plugins/types";
import authenticate from "./authentication/authenticate";
import { getPlugins } from "webiny-plugins";
import { shield } from "graphql-shield";
import { get } from "lodash";

export default ([
    {
        type: "graphql-middleware",
        name: "graphql-middleware-shield",
        middleware: ({ config }) => {
            // If "security.enabled" was set to false, only then we exit.
            if (get(config, "security.enabled") === false) {
                return [];
            }

            const middleware = [];
            getPlugins("graphql-schema").forEach(plugin => {
                let { security } = plugin;
                if (!security) {
                    return true;
                }

                if (typeof security === "function") {
                    security = security();
                }

                security.shield &&
                middleware.push(
                    shield(security.shield, {
                        debug: true
                    })
                );
            });

            return middleware;
        }
    },
    {
        type: "graphql-context",
        name: "graphql-context-security",
<<<<<<< HEAD
        apply: async context => {
=======
        preApply: async (context) => {
            context.token = null;
            context.user = null;
            context.getUser = () => context.user;

>>>>>>> 23b5ebb0
            const securityPlugins: Array<PluginType> = getPlugins("graphql-security");
            for (let i = 0; i < securityPlugins.length; i++) {
                await securityPlugins[i].authenticate(context);
            }
        }
    },
    { type: "graphql-security", name: "graphql-security", authenticate }
]: Array<PluginType>);<|MERGE_RESOLUTION|>--- conflicted
+++ resolved
@@ -27,11 +27,11 @@
                 }
 
                 security.shield &&
-                middleware.push(
-                    shield(security.shield, {
-                        debug: true
-                    })
-                );
+                    middleware.push(
+                        shield(security.shield, {
+                            debug: true
+                        })
+                    );
             });
 
             return middleware;
@@ -40,15 +40,11 @@
     {
         type: "graphql-context",
         name: "graphql-context-security",
-<<<<<<< HEAD
-        apply: async context => {
-=======
-        preApply: async (context) => {
+        preApply: async context => {
             context.token = null;
             context.user = null;
             context.getUser = () => context.user;
 
->>>>>>> 23b5ebb0
             const securityPlugins: Array<PluginType> = getPlugins("graphql-security");
             for (let i = 0; i < securityPlugins.length; i++) {
                 await securityPlugins[i].authenticate(context);
