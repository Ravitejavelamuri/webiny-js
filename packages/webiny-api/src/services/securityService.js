// @flow
<<<<<<< HEAD
import { Identity } from "./../index";
import AuthenticationError from "./../security/AuthenticationError";
import { Entity, Policy, Group, api } from "./..";
import type { IAuthentication, IToken } from "./../../types";
=======
import { api } from "./../index";
import { Entity, Policy, Group, Identity } from "./../entities";
import JwtToken from "./../security/tokens/jwtToken";
import type { IToken, IStrategy } from "./../../types";
>>>>>>> baf0adfb
import type { Attribute } from "webiny-model";
import _ from "lodash";

class SecurityService {
    config: {
        enabled: boolean,
        token: IToken,
        identities: Array<Object>
    };
    defaultPermissions: { api: {}, entities: {} };
    initialized: boolean;

    constructor(config: Object) {
        this.initialized = false;
        this.config = config;
        this.defaultPermissions = { api: {}, entities: {} };

        if (!(config.token instanceof JwtToken)) {
            config.token = new JwtToken(config.token);
        }
    }

    async init() {
        if (this.initialized) {
            return;
        }

        if (this.config.enabled === false) {
            this.initialized = true;
            return;
        }

        this.setDefaultPermissions(await Policy.getDefaultPoliciesPermissions());

        // Attach event listeners.
        ["create", "update", "delete", "read"].forEach(operation => {
            Entity.on(operation, async ({ entity }) => {
                // If super user enabled, return - no further checks needed.
                if (this.getSuperUser()) {
                    return;
                }

                const context = api.getContext();
                if (!context) {
                    return;
                }

                const { identity } = context.security;

                const canExecuteOperation = await this.canExecuteOperation(
                    identity,
                    entity,
                    operation
                );

                if (!canExecuteOperation) {
                    throw Error(
                        `Cannot execute "${operation}" operation on entity "${entity.classId}"`
                    );
                }

                if (operation === "create") {
                    if (identity) {
                        entity.owner = identity;
                    }
                }
            });
        });

        this.initialized = true;
    }

    getDefaultPermissions() {
        return this.defaultPermissions;
    }

    setDefaultPermissions(permissions: Object): SecurityService {
        this.defaultPermissions = permissions;
        return this;
    }

    getIdentity(permissions: boolean = false) {
        const context = api.getContext();
        if (!context) {
            return null;
        }

        return permissions ? context.security.permissions : context.security.identity;
    }

    setIdentity(identity: Identity): SecurityService {
        const context = api.getContext();
        if (context && context.security) {
            context.security.identity = identity;
        }
        return this;
    }

    identityIsOwner(identity: Identity, entity: Entity) {
        const identityOwner: Attribute = (entity.getAttribute("owner"): any);
        const entityOwner = identityOwner.value.getCurrent();
        return identity.id === _.get(entityOwner, "id", entityOwner);
    }

    identityIsInGroup(identity: Identity, entity: Entity) {
        const identityGroupsAttr: Attribute = (identity.getAttribute("groups"): any);
        const identityGroups: Array<Group> = (identityGroupsAttr.value.getCurrent() || []: any);

        const entityGroupsAttr: Attribute = (entity.getAttribute("groups"): any);
        const entityGroups: Array<Group> = (entityGroupsAttr.value.getCurrent() || []: any);

        for (let i = 0; i < identityGroups.length; i++) {
            let identityGroup = identityGroups[i];
            for (let j = 0; j < entityGroups.length; j++) {
                let entityGroup = entityGroups[j];
                if (identityGroup.id === _.get(entityGroup, "id", entityGroup)) {
                    return true;
                }
            }
        }

        return false;
    }

    async canExecuteOperation(identity: ?Identity, entity: Entity, operation: string) {
        const permissions = this.getIdentity(true);

        // If all enabled (eg. super-admin), return immediately, no need to do further checks.
        const superAdminPermissions = _.get(permissions, "entities.*", []);
        if (superAdminPermissions.includes(true)) {
            return true;
        }

        const entityPermissions = _.get(permissions, `entities.${entity.classId}`);
        if (!entityPermissions) {
            return false;
        }

        // Check if operation is enabled for "other".
        for (let i = 0; i < entityPermissions.length; i++) {
            if (_.get(entityPermissions[i], "other.operations." + operation)) {
                return true;
            }
        }

        if (identity) {
            if (this.identityIsOwner(identity, entity)) {
                for (let i = 0; i < entityPermissions.length; i++) {
                    if (_.get(entityPermissions[i], "owner.operations." + operation)) {
                        return true;
                    }
                }
            }

            if (this.identityIsInGroup(identity, entity)) {
                for (let i = 0; i < entityPermissions.length; i++) {
                    if (_.get(entityPermissions[i], "group.operations." + operation)) {
                        return true;
                    }
                }
            }
        }

        return false;
    }

    async sudo(option: () => {}) {
        this.setSuperUser(true);
        const results = await option();
        this.setSuperUser(false);
        return results;
    }

    setSuperUser(flag: boolean): SecurityService {
        _.set(api.getContext(), "security.superUser", flag);
        return this;
    }

    getSuperUser() {
        return _.get(api.getContext(), "security.superUser");
    }

    /**
     * Returns Identity class for given `classId`.
     * @param {string} classId
     * @returns {Class<Identity>} Identity class corresponding to given `classId`.
     */
    getIdentityClass(classId: string): Class<Identity> | null {
        for (let i = 0; i < this.config.identities.length; i++) {
            if (this.config.identities[i].identity.classId === classId) {
                return this.config.identities[i].identity;
            }
        }
        return null;
    }

    /**
     * Returns set `Identity` classes.
     * @returns {Array<Class<Identity>>} Set `Identity` classes.
     */
    getIdentityClasses(): Array<Class<Identity>> | null {
        return this.config.identities.map(current => {
            return current.identity;
        });
    }

    /**
     * Create an authentication token for the given user
     * @param identity
     * @param expiresOn
     */
    createToken(identity: Identity, expiresOn: number): Promise<string> {
        return this.config.token.encode(identity, expiresOn);
    }

    /**
     * Verify token and return Identity instance.
     * @param {string} token
     * @return {Promise<null|Identity>} Identity instance.
     */
    async verifyToken(token: string): Promise<?Identity> {
        const decoded = await this.config.token.decode(token.replace("Bearer ", ""));
        let identity = this.getIdentityClass(decoded.data.classId);

        if (!identity) {
            return null;
        }

        const identityId = decoded.data.identityId;
        return ((identity.findById(identityId): any): ?Identity);
    }

    /**
     * Authenticate request.
     * @param data
     * @param identity
     * @param strategy
     * @returns {Identity} A valid system Identity.
     */
    async authenticate(
        data: Object,
        identity: Class<Identity>,
        strategy: IStrategy
    ): Promise<Identity> {
        return await strategy.authenticate(data, identity);
    }
}

export default SecurityService;<|MERGE_RESOLUTION|>--- conflicted
+++ resolved
@@ -1,15 +1,8 @@
 // @flow
-<<<<<<< HEAD
-import { Identity } from "./../index";
-import AuthenticationError from "./../security/AuthenticationError";
-import { Entity, Policy, Group, api } from "./..";
-import type { IAuthentication, IToken } from "./../../types";
-=======
 import { api } from "./../index";
 import { Entity, Policy, Group, Identity } from "./../entities";
 import JwtToken from "./../security/tokens/jwtToken";
 import type { IToken, IStrategy } from "./../../types";
->>>>>>> baf0adfb
 import type { Attribute } from "webiny-model";
 import _ from "lodash";
 
