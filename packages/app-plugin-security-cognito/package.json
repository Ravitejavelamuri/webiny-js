--- conflicted
+++ resolved
@@ -13,29 +13,18 @@
   "license": "MIT",
   "dependencies": {
     "@aws-amplify/auth": "^1.3.3",
-<<<<<<< HEAD
     "@webiny/app": "^4.9.0",
-    "@webiny/app-security": "^4.9.0",
-    "@webiny/plugins": "^4.9.0",
-    "@webiny/ui": "^4.9.0",
-    "graphql-tag": "^2.10.1",
-    "invariant": "^2.2.4",
-    "react-apollo": "^3.1.0",
-    "store": "^2.0.12"
-=======
-    "@webiny/app": "^4.6.0",
     "@emotion/styled": "^10.0.27",
     "emotion": "^10.0.27",
-    "@webiny/app-security-user-management": "^4.6.0",
-    "@webiny/app-security": "^4.6.0",
-    "@webiny/validation": "^4.6.0",
-    "@webiny/form": "^4.6.0",
-    "@webiny/ui": "^4.6.0",
+    "@webiny/app-security-user-management": "^4.9.0",
+    "@webiny/app-security": "^4.9.0",
+    "@webiny/validation": "^4.9.0",
+    "@webiny/form": "^4.9.0",
+    "@webiny/ui": "^4.9.0",
     "apollo-client": "^2.6.10",
     "apollo-link-context": "^1.0.20",
     "lodash": "^4.17.20",
     "react-apollo": "^3.1.0"
->>>>>>> f834ccf0
   },
   "devDependencies": {
     "@babel/cli": "^7.5.5",
