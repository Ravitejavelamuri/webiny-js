/**
 * Your code goes here.
 * Reference it from other packages via the following import statement:
 * import { PACKAGE_NAME_CAMEL_CASED } from "PACKAGE_NAME";
 */
<<<<<<< HEAD
/* eslint-disable @typescript-eslint/no-empty-function */
export const PACKAGE_NAME_CAMEL_CASED = function() {};
=======
export const PACKAGE_NAME_CAMEL_CASED = function() {
    return Math.random();
};
>>>>>>> 5ff6d22f
<|MERGE_RESOLUTION|>--- conflicted
+++ resolved
@@ -3,11 +3,6 @@
  * Reference it from other packages via the following import statement:
  * import { PACKAGE_NAME_CAMEL_CASED } from "PACKAGE_NAME";
  */
-<<<<<<< HEAD
-/* eslint-disable @typescript-eslint/no-empty-function */
-export const PACKAGE_NAME_CAMEL_CASED = function() {};
-=======
 export const PACKAGE_NAME_CAMEL_CASED = function() {
     return Math.random();
-};
->>>>>>> 5ff6d22f
+};