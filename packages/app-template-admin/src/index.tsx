import React from "react";
import { createTemplate } from "@webiny/app-template";
import { ApolloProvider } from "react-apollo";
import ApolloClient from "apollo-client";

// App structure imports
import { UiProvider } from "@webiny/app/contexts/Ui";
import { I18NProvider } from "@webiny/app-i18n/contexts/I18N";
import { SecurityProvider } from "@webiny/app-security/contexts/Security";
import { CircularProgress } from "@webiny/ui/Progress";
import { AppInstaller } from "@webiny/app-admin/components/Install/AppInstaller";
<<<<<<< HEAD
import { PageBuilderProvider } from "@webiny/app-page-builder/contexts/PageBuilder";
import { CmsProvider } from "@webiny/app-headless-cms/admin/contexts/Cms";
=======
>>>>>>> e4f36959
import { ThemeProvider } from "@webiny/app-admin/contexts/Theme";

// Other plugins
import { fileUploadPlugin, imagePlugin } from "@webiny/app/plugins";
import adminPlugins from "@webiny/app-admin/plugins";
import i18nPlugins from "@webiny/app-i18n/admin/plugins";
import securityPlugins from "@webiny/app-security/admin/plugins";
<<<<<<< HEAD
import headlessCmsPlugins from "@webiny/app-headless-cms/admin/plugins";
import pageBuilderPlugins from "@webiny/app-page-builder/admin/plugins";
import pageBuilderTheme from "@webiny/app-page-builder-theme";
import formBuilderPlugins from "@webiny/app-form-builder/admin/plugins";
import formBuilderPageBuilderPlugins from "@webiny/app-form-builder/page-builder/admin/plugins";
import formBuilderTheme from "@webiny/app-form-builder-theme";
import cookiePolicyPlugins from "@webiny/app-cookie-policy/admin";
import googleTagManagerPlugins from "@webiny/app-google-tag-manager/admin";
import typeformPlugins from "@webiny/app-typeform/admin";
import mailchimpPlugins from "@webiny/app-mailchimp/admin";
=======
>>>>>>> e4f36959
import cognito from "@webiny/app-plugin-security-cognito";
import cognitoTheme from "@webiny/app-plugin-security-cognito-theme/admin";

// ApolloClient
import { createApolloClient, CreateApolloClientOptions } from "./apolloClient";
import { NetworkError } from "./apolloClient/NetworkError";

// Router
import { BrowserRouter, Route, Redirect } from "@webiny/react-router";

export type AdminAppOptions = {
    apolloClient: ApolloClient<any> | CreateApolloClientOptions;
    cognito: {
        region: string;
        userPoolId: string;
        userPoolWebClientId: string;
    };
    defaultRoute?: string;
    plugins?: any[];
};

export default createTemplate<AdminAppOptions>(opts => {
    const apolloClient =
        opts.apolloClient instanceof ApolloClient
            ? opts.apolloClient
            : createApolloClient(opts.apolloClient);

    const appStructure = [
        {
            type: "app-template-renderer",
            name: "app-template-renderer-apollo",
            render(children) {
                return (
                    <ApolloProvider client={apolloClient}>
                        <NetworkError>{children}</NetworkError>
                    </ApolloProvider>
                );
            }
        },
        {
            type: "app-template-renderer",
            name: "app-template-renderer-router",
            render(children) {
                return (
                    <BrowserRouter basename={process.env.PUBLIC_URL}>
                        {children}
                        <Route
                            exact
                            path="/"
                            render={() => <Redirect to={opts.defaultRoute || "/users"} />}
                        />
                    </BrowserRouter>
                );
            }
        },
        {
            type: "app-template-renderer",
            name: "app-template-renderer-ui",
            render(children) {
                return <UiProvider>{children}</UiProvider>;
            }
        },
        {
            type: "app-template-renderer",
            name: "app-template-renderer-i18n",
            render(children) {
                return (
                    <I18NProvider loader={<CircularProgress label={"Loading locales..."} />}>
                        {children}
                    </I18NProvider>
                );
            }
        },
        {
            type: "app-template-renderer",
            name: "app-template-renderer-app-installer",
            render(children) {
                const securityProvider = (
                    <SecurityProvider loader={<CircularProgress label={"Checking user..."} />} />
                );

                return <AppInstaller security={securityProvider}>{children}</AppInstaller>;
            }
        },
        {
            type: "app-template-renderer",
            name: "app-template-renderer-admin-theme",
            render(children) {
                return <ThemeProvider>{children}</ThemeProvider>;
            }
        },
        {
            type: "app-template-renderer",
            name: "app-template-renderer-headless-cms",
            render(children) {
                return (
                    <CmsProvider>
                        {children}
                    </CmsProvider>
                );
            }
        }
    ];

    const otherPlugins = [
        fileUploadPlugin(),
        imagePlugin,
        adminPlugins,
        i18nPlugins,
        securityPlugins,
<<<<<<< HEAD
        headlessCmsPlugins,
        pageBuilderPlugins,
        pageBuilderTheme(),
        formBuilderPlugins,
        formBuilderPageBuilderPlugins,
        formBuilderTheme(),
        cookiePolicyPlugins,
        googleTagManagerPlugins,
        typeformPlugins,
        mailchimpPlugins,
=======
>>>>>>> e4f36959
        cognito(opts.cognito),
        cognitoTheme(),
        ...(opts.plugins || [])
    ];

    return [...appStructure, ...otherPlugins];
});<|MERGE_RESOLUTION|>--- conflicted
+++ resolved
@@ -6,14 +6,10 @@
 // App structure imports
 import { UiProvider } from "@webiny/app/contexts/Ui";
 import { I18NProvider } from "@webiny/app-i18n/contexts/I18N";
+import { CmsProvider } from "@webiny/app-headless-cms/admin/contexts/Cms";
 import { SecurityProvider } from "@webiny/app-security/contexts/Security";
 import { CircularProgress } from "@webiny/ui/Progress";
 import { AppInstaller } from "@webiny/app-admin/components/Install/AppInstaller";
-<<<<<<< HEAD
-import { PageBuilderProvider } from "@webiny/app-page-builder/contexts/PageBuilder";
-import { CmsProvider } from "@webiny/app-headless-cms/admin/contexts/Cms";
-=======
->>>>>>> e4f36959
 import { ThemeProvider } from "@webiny/app-admin/contexts/Theme";
 
 // Other plugins
@@ -21,19 +17,7 @@
 import adminPlugins from "@webiny/app-admin/plugins";
 import i18nPlugins from "@webiny/app-i18n/admin/plugins";
 import securityPlugins from "@webiny/app-security/admin/plugins";
-<<<<<<< HEAD
 import headlessCmsPlugins from "@webiny/app-headless-cms/admin/plugins";
-import pageBuilderPlugins from "@webiny/app-page-builder/admin/plugins";
-import pageBuilderTheme from "@webiny/app-page-builder-theme";
-import formBuilderPlugins from "@webiny/app-form-builder/admin/plugins";
-import formBuilderPageBuilderPlugins from "@webiny/app-form-builder/page-builder/admin/plugins";
-import formBuilderTheme from "@webiny/app-form-builder-theme";
-import cookiePolicyPlugins from "@webiny/app-cookie-policy/admin";
-import googleTagManagerPlugins from "@webiny/app-google-tag-manager/admin";
-import typeformPlugins from "@webiny/app-typeform/admin";
-import mailchimpPlugins from "@webiny/app-mailchimp/admin";
-=======
->>>>>>> e4f36959
 import cognito from "@webiny/app-plugin-security-cognito";
 import cognitoTheme from "@webiny/app-plugin-security-cognito-theme/admin";
 
@@ -109,6 +93,17 @@
         },
         {
             type: "app-template-renderer",
+            name: "app-template-renderer-headless-cms",
+            render(children) {
+                return (
+                    <CmsProvider>
+                        {children}
+                    </CmsProvider>
+                );
+            }
+        },
+        {
+            type: "app-template-renderer",
             name: "app-template-renderer-app-installer",
             render(children) {
                 const securityProvider = (
@@ -124,17 +119,6 @@
             render(children) {
                 return <ThemeProvider>{children}</ThemeProvider>;
             }
-        },
-        {
-            type: "app-template-renderer",
-            name: "app-template-renderer-headless-cms",
-            render(children) {
-                return (
-                    <CmsProvider>
-                        {children}
-                    </CmsProvider>
-                );
-            }
         }
     ];
 
@@ -144,19 +128,7 @@
         adminPlugins,
         i18nPlugins,
         securityPlugins,
-<<<<<<< HEAD
         headlessCmsPlugins,
-        pageBuilderPlugins,
-        pageBuilderTheme(),
-        formBuilderPlugins,
-        formBuilderPageBuilderPlugins,
-        formBuilderTheme(),
-        cookiePolicyPlugins,
-        googleTagManagerPlugins,
-        typeformPlugins,
-        mailchimpPlugins,
-=======
->>>>>>> e4f36959
         cognito(opts.cognito),
         cognitoTheme(),
         ...(opts.plugins || [])
