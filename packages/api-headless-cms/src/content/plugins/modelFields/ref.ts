import {
    CmsModelFieldToCommodoFieldPlugin,
    CmsModelLockedFieldPlugin
} from "@webiny/api-headless-cms/types";
import {
    withFields,
    ref,
    pipe,
    withName,
    string,
    withStaticProps,
    withHooks,
    onSet,
    onGet
} from "@webiny/commodo";
import { i18nField } from "./i18nFields";
import cloneDeep from "lodash/cloneDeep";
import upperFirst from "lodash/upperFirst";

const modifyQueryArgs = (args = {}, environment, valuesModel, entry1FieldId) => {
    if (!valuesModel.locale) {
        throw Error(`Locale is missing for field ${entry1FieldId}.`);
    }

    const returnArgs = cloneDeep<any>(args);
    if (returnArgs.query) {
        returnArgs.query = {
            $and: [{ locale: valuesModel.locale, entry1FieldId }, returnArgs.query]
        };
    } else {
        returnArgs.query = { locale: valuesModel.locale, entry1FieldId };
    }

    return returnArgs;
};

const forEachLocaleValue = async (fieldValue, callback) => {
    if (fieldValue && Array.isArray(fieldValue.values)) {
        for (let i = 0; i < fieldValue.values.length; i++) {
            const localeValue = await fieldValue.values[i].value;
            if (localeValue) {
                callback(localeValue);
            }
        }
    }
};

const plugin: CmsModelFieldToCommodoFieldPlugin = {
    name: "cms-model-field-to-commodo-field-ref",
    type: "cms-model-field-to-commodo-field",
    fieldType: "ref",
    dataModel({ model, field, validation, context }) {
        const { modelId } = field.settings;

        return pipe(
            withHooks({
                async beforePublish() {
                    const fieldValue = await this[field.fieldId];
                    if (field.multipleValues) {
                        await forEachLocaleValue(fieldValue, localeValues => {
                            if (Array.isArray(localeValues)) {
                                for (let i = 0; i < localeValues.length; i++) {
                                    const localeValue = localeValues[i];
                                    if (localeValue && !localeValue.meta.published) {
                                        throw new Error(
                                            `Cannot publish - "${field.fieldId}" points to an unpublished content entry.`
                                        );
                                    }
                                }
                            }
                        });
                        return;
                    }

                    await forEachLocaleValue(fieldValue, localeValue => {
                        if (localeValue && !localeValue.meta.published) {
                            throw new Error(
                                `Cannot publish - "${field.fieldId}" points to an unpublished content entry.`
                            );
                        }
                    });
                }
            }),
            withFields(instance => ({
                [field.fieldId]: i18nField({
                    name: upperFirst(field.fieldId),
                    createField: valuesModel => {
                        const instanceOf = Object.values(context.models.contentModels);

                        // We create a custom CmsEntries2Entries model in runtime, on which we added locale filtering.
                        const CmsEntries2Entries = pipe(
                            withName("CmsEntries2Entries"),
                            withFields(instance => ({
                                locale: string(),
                                entry1: ref({
                                    instanceOf,
                                    refNameField: "entry1ModelId"
                                }),
                                entry1ModelId: string(),
                                entry1FieldId: string({ value: field.fieldId }),
                                entry2: ref({
                                    instanceOf,
                                    refNameField: "entry2ModelId",
<<<<<<< HEAD
                                    findRefArgs: () => {
=======
                                    loadRef: ({ Model, id }) => {
>>>>>>> f46850c7
                                        const parent = instance.entry2ParentId;

                                        // Backwards compatibility: if there's no parent set, that means we're dealing
                                        // with an old record, and we'll just going to load data the old-fashioned way.
                                        // Yes, that means the users will need to save their existing models in order
                                        // for the new functionality to work.
                                        if (!parent) {
<<<<<<< HEAD
                                            return {
                                                query: {
                                                    id: instance.entry2ModelId
                                                }
                                            };
=======
                                            return Model.findById(id);
>>>>>>> f46850c7
                                        }

                                        // If we are in the MANAGE API, then we always need to load the latest revision.
                                        if (context.cms.MANAGE) {
<<<<<<< HEAD
                                            return {
=======
                                            return Model.findOne({
>>>>>>> f46850c7
                                                query: {
                                                    parent,
                                                    latestVersion: true
                                                }
<<<<<<< HEAD
                                            };
                                        }
                                        // Otherwise, we need to load the published one.
                                        return {
=======
                                            });
                                        }

                                        // Otherwise, we need to load the published one.
                                        return Model.findOne({
>>>>>>> f46850c7
                                            query: {
                                                parent,
                                                published: true
                                            }
<<<<<<< HEAD
                                        };
=======
                                        });
>>>>>>> f46850c7
                                    }
                                }),
                                entry2ModelId: string({ value: modelId }),
                                entry2ParentId: string()
                            })),
                            withHooks({
                                async beforeSave() {
                                    if (!valuesModel.locale) {
                                        throw Error(
                                            `Locale is missing for field ${field.fieldId}.`
                                        );
                                    }

                                    this.locale = valuesModel.locale;
                                    const entry2 = await this.entry2;
                                    if (entry2) {
                                        this.entry2ParentId = entry2.meta.parent;
                                    }
                                }
                            }),
                            withStaticProps(({ find, count, findOne }) => ({
                                find(args) {
                                    const environment = context.cms.getEnvironment();
                                    return find.call(
                                        this,
                                        modifyQueryArgs(
                                            args,
                                            environment,
                                            valuesModel,
                                            field.fieldId
                                        )
                                    );
                                },
                                count(args) {
                                    const environment = context.cms.getEnvironment();
                                    return count.call(
                                        this,
                                        modifyQueryArgs(
                                            args,
                                            environment,
                                            valuesModel,
                                            field.fieldId
                                        )
                                    );
                                },
                                findOne(args) {
                                    const environment = context.cms.getEnvironment();
                                    return findOne.call(
                                        this,
                                        modifyQueryArgs(
                                            args,
                                            environment,
                                            valuesModel,
                                            field.fieldId
                                        )
                                    );
                                }
                            }))
                        )(context.models.createEnvironmentBase());

                        return pipe(
                            onSet(value => {
                                if (Array.isArray(value)) {
                                    return value;
                                }

                                return [value].filter(Boolean);
                            }),
                            onGet(async value => {
                                if (field.multipleValues) {
                                    const awaitedValue = await value;

                                    // Why this? Simply because in the READ API, we only return published revisions,
                                    // and if a user unpublishes a particular revision, the user will null instead
                                    // of of just nothing. So for example, instead of [], users might get [null, {...}].
                                    // This won't happen on the MANAGE API since there we always deal with latest
                                    // revisions, and there is always a latest revision.
                                    return Array.isArray(awaitedValue)
                                        ? awaitedValue.filter(Boolean)
                                        : awaitedValue;
                                }

                                const awaitedValue = await value;
                                return awaitedValue && awaitedValue[0];
                            })
                        )(
                            ref({
                                list: true,
                                parent: instance,
                                validation,
                                instanceOf: [context.models[modelId], "entry1"],
                                using: [CmsEntries2Entries, "entry2"]
                            })
                        );
                    },
                    context
                })
            }))
        )(model);
    }
};

const lockedFieldPlugin: CmsModelLockedFieldPlugin = {
    name: "cms-model-locked-field-ref",
    type: "cms-model-locked-field",
    fieldType: "ref",
    checkLockedField({ lockedField, field }) {
        if (lockedField.modelId && lockedField.modelId !== field.settings.modelId) {
            throw new Error(
                `Cannot change "modelId" for the "${lockedField.fieldId}" field because it's already in use in created content.`
            );
        }
    },
    getLockedFieldData({ field }) {
        return {
            modelId: field.settings.modelId
        };
    }
};

export default [plugin, lockedFieldPlugin];<|MERGE_RESOLUTION|>--- conflicted
+++ resolved
@@ -101,11 +101,7 @@
                                 entry2: ref({
                                     instanceOf,
                                     refNameField: "entry2ModelId",
-<<<<<<< HEAD
-                                    findRefArgs: () => {
-=======
                                     loadRef: ({ Model, id }) => {
->>>>>>> f46850c7
                                         const parent = instance.entry2ParentId;
 
                                         // Backwards compatibility: if there's no parent set, that means we're dealing
@@ -113,49 +109,26 @@
                                         // Yes, that means the users will need to save their existing models in order
                                         // for the new functionality to work.
                                         if (!parent) {
-<<<<<<< HEAD
-                                            return {
-                                                query: {
-                                                    id: instance.entry2ModelId
-                                                }
-                                            };
-=======
                                             return Model.findById(id);
->>>>>>> f46850c7
                                         }
 
                                         // If we are in the MANAGE API, then we always need to load the latest revision.
                                         if (context.cms.MANAGE) {
-<<<<<<< HEAD
-                                            return {
-=======
                                             return Model.findOne({
->>>>>>> f46850c7
                                                 query: {
                                                     parent,
                                                     latestVersion: true
                                                 }
-<<<<<<< HEAD
-                                            };
-                                        }
-                                        // Otherwise, we need to load the published one.
-                                        return {
-=======
                                             });
                                         }
 
                                         // Otherwise, we need to load the published one.
                                         return Model.findOne({
->>>>>>> f46850c7
                                             query: {
                                                 parent,
                                                 published: true
                                             }
-<<<<<<< HEAD
-                                        };
-=======
                                         });
->>>>>>> f46850c7
                                     }
                                 }),
                                 entry2ModelId: string({ value: modelId }),
