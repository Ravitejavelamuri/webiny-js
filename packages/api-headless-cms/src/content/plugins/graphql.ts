import { GraphQLSchemaPlugin } from "@webiny/graphql/types";
import {
    resolveCreate,
    resolveDelete,
    resolveGet,
    resolveUpdate,
    emptyResolver,
    resolveList
} from "@webiny/commodo-graphql";
import gql from "graphql-tag";
import { merge } from "lodash";
import { hasScope } from "@webiny/api-security";
import { CmsContext } from "@webiny/api-headless-cms/types";
import { generateSchemaPlugins } from "./schema/schemaPlugins";
import { i18nFieldType } from "./graphqlTypes/i18nFieldType";
import { i18nFieldInput } from "./graphqlTypes/i18nFieldInput";
import contentModelGroup from "./graphql/contentModelGroup";
import meta from "./graphql/meta";

const contentModelFetcher = ctx => ctx.models.CmsContentModel;

const getMutations = context => {
    if (context.cms.type === "manage") {
        return `
            createContentModel(data: CmsContentModelInput!): CmsContentModelResponse
            updateContentModel(
                id: ID!
                data: CmsContentModelInput!
            ): CmsContentModelResponse

            deleteContentModel(id: ID!): CmsDeleteResponse
        `;
    }

    return "_empty: String";
};

const getMutationResolvers = context => {
    if (context.cms.type === "manage") {
        return {
            createContentModel: hasScope("cms:content-model:create")(
                resolveCreate(contentModelFetcher)
            ),
            updateContentModel: hasScope("cms:content-model:update")(
                resolveUpdate(contentModelFetcher)
            ),
            deleteContentModel: hasScope("cms:content-model:delete")(
                resolveDelete(contentModelFetcher)
            )
        };
    }

    return {
        _empty: emptyResolver
    };
};

<<<<<<< HEAD
/**
 * This is a hack that we introduced because the actual fix is in another branch, which is not soon-to-be-merged.
 * So, we apply scopes-check in the manage API, as usual. For the READ/PREVIEW, we don't apply any checks because
 * the auth check is already done in the "context-cms-validate-access-token" plugin, which only runs in these two
 * types of APIs (so, the check isn't executed in the MANAGE API).
 * @param type
 */
const getQueryResolvers = type => {
    if (type === "manage") {
        return {
            getContentModel: hasScope("cms:content-model:crud")(resolveGet(contentModelFetcher)),
            listContentModels: hasScope("cms:content-model:crud")(resolveList(contentModelFetcher))
        };
    }

    return {
        getContentModel: resolveGet(contentModelFetcher),
        listContentModels: resolveList(contentModelFetcher)
    };
};

export default ({ type }) => [
=======
export default () => [
>>>>>>> f834ccf0
    {
        name: "graphql-schema-headless",
        type: "graphql-schema",
        prepare({ context }) {
            return generateSchemaPlugins({ context });
        },
        schema: context => ({
            typeDefs: gql`
                ${i18nFieldType("CmsString", "String")}
                ${i18nFieldInput("CmsString", "String")}
                ${i18nFieldType("CmsJSON", "JSON")}
                ${i18nFieldInput("CmsJSON", "JSON")}
                ${i18nFieldType("CmsAny", "Any")}
                ${i18nFieldInput("CmsAny", "Any")}

                input CmsSearchInput {
                    query: String
                    fields: [String]
                    operator: String
                }

                ${contentModelGroup.getTypeDefs(context)}
                ${meta.typeDefs}

                type SecurityUser {
                    id: ID
                    firstName: String
                    lastName: String
                }

                type CmsError {
                    code: String
                    message: String
                    data: JSON
                }

                type CmsCursors {
                    next: String
                    previous: String
                }

                type CmsListMeta {
                    cursors: CmsCursors
                    hasNextPage: Boolean
                    hasPreviousPage: Boolean
                    totalCount: Int
                }

                type CmsDeleteResponse {
                    data: Boolean
                    error: CmsError
                }

                type CmsContentModel {
                    id: ID
                    name: String
                    pluralizedName: String
                    modelId: String
                    pluralizedModelId: String
                    group: CmsContentModelGroup
                    description: String
                    layout: [[String]]
                    createdOn: DateTime
                    savedOn: DateTime
                    titleFieldId: String
                    fields: [CmsContentModelField]
                    totalFields: Int
                    indexes: [ContentModelIndexes]
                    lockedFields: [JSON]
                }

                input CmsContentModelInput {
                    group: ID
                    name: String
                    modelId: String
                    description: String
                    titleFieldId: String
                    fields: [CmsContentModelFieldInput]
                    indexes: [ContentModelIndexesInput]
                    layout: [[String]]
                }

                input CmsFieldValidationInput {
                    name: String!
                    message: CmsStringInput
                    settings: JSON
                }

                type CmsFieldValidation {
                    name: String!
                    message: CmsString
                    settings: JSON
                }

                type CmsFieldRenderer {
                    name: String
                }

                input CmsFieldRendererInput {
                    name: String
                }

                type PredefinedValues {
                    enabled: Boolean
                    values: CmsAnyList
                }

                input PredefinedValuesInput {
                    enabled: Boolean
                    values: CmsAnyListInput
                }

                type CmsContentModelField {
                    _id: ID
                    label: CmsString
                    helpText: CmsString
                    placeholderText: CmsString
                    fieldId: String
                    type: String
                    multipleValues: Boolean
                    predefinedValues: PredefinedValues
                    renderer: CmsFieldRenderer
                    validation: [CmsFieldValidation]
                    settings: JSON
                }

                input CmsContentModelFieldInput {
                    _id: ID
                    label: CmsStringInput
                    helpText: CmsStringInput
                    placeholderText: CmsStringInput
                    fieldId: String
                    type: String
                    multipleValues: Boolean
                    predefinedValues: PredefinedValuesInput
                    renderer: CmsFieldRendererInput
                    validation: [CmsFieldValidationInput]
                    settings: JSON
                }

                type ContentModelIndexes {
                    fields: [String]
                    createdOn: DateTime
                }

                input ContentModelIndexesInput {
                    fields: [String]
                }

                type CmsContentModelListResponse {
                    data: [CmsContentModel]
                    meta: CmsListMeta
                    error: CmsError
                }

                type CmsContentModelResponse {
                    data: CmsContentModel
                    error: CmsError
                }

                extend type Query {
                    getContentModel(id: ID, where: JSON, sort: String): CmsContentModelResponse
                    listContentModels(
                        where: JSON
                        sort: JSON
                        limit: Int
                        after: String
                        before: String
                    ): CmsContentModelListResponse
                }

                extend type Mutation {
                    ${getMutations(context)}
                }
            `,
            resolvers: merge(
                {
<<<<<<< HEAD
                    Query: getQueryResolvers(type),
                    Mutation: getMutationResolvers(type)
=======
                    Query: {
                        getContentModel: hasScope("cms:content-model:get")(
                            resolveGet(contentModelFetcher)
                        ),
                        listContentModels: hasScope("cms:content-model:list")(
                            resolveList(contentModelFetcher)
                        )
                    },
                    Mutation: getMutationResolvers(context)
>>>>>>> f834ccf0
                },
                contentModelGroup.getResolvers(context),
                meta.resolvers
            )
        })
    } as GraphQLSchemaPlugin<CmsContext>
];<|MERGE_RESOLUTION|>--- conflicted
+++ resolved
@@ -19,8 +19,8 @@
 
 const contentModelFetcher = ctx => ctx.models.CmsContentModel;
 
-const getMutations = context => {
-    if (context.cms.type === "manage") {
+const getMutations = type => {
+    if (type === "manage") {
         return `
             createContentModel(data: CmsContentModelInput!): CmsContentModelResponse
             updateContentModel(
@@ -35,8 +35,8 @@
     return "_empty: String";
 };
 
-const getMutationResolvers = context => {
-    if (context.cms.type === "manage") {
+const getMutationResolvers = type => {
+    if (type === "manage") {
         return {
             createContentModel: hasScope("cms:content-model:create")(
                 resolveCreate(contentModelFetcher)
@@ -55,7 +55,6 @@
     };
 };
 
-<<<<<<< HEAD
 /**
  * This is a hack that we introduced because the actual fix is in another branch, which is not soon-to-be-merged.
  * So, we apply scopes-check in the manage API, as usual. For the READ/PREVIEW, we don't apply any checks because
@@ -78,16 +77,13 @@
 };
 
 export default ({ type }) => [
-=======
-export default () => [
->>>>>>> f834ccf0
     {
         name: "graphql-schema-headless",
         type: "graphql-schema",
         prepare({ context }) {
             return generateSchemaPlugins({ context });
         },
-        schema: context => ({
+        schema: {
             typeDefs: gql`
                 ${i18nFieldType("CmsString", "String")}
                 ${i18nFieldInput("CmsString", "String")}
@@ -102,7 +98,7 @@
                     operator: String
                 }
 
-                ${contentModelGroup.getTypeDefs(context)}
+                ${contentModelGroup.getTypeDefs(type)}
                 ${meta.typeDefs}
 
                 type SecurityUser {
@@ -133,7 +129,7 @@
                     data: Boolean
                     error: CmsError
                 }
-
+                
                 type CmsContentModel {
                     id: ID
                     name: String
@@ -187,12 +183,12 @@
                     enabled: Boolean
                     values: CmsAnyList
                 }
-
+                
                 input PredefinedValuesInput {
                     enabled: Boolean
                     values: CmsAnyListInput
                 }
-
+                
                 type CmsContentModelField {
                     _id: ID
                     label: CmsString
@@ -253,29 +249,17 @@
                 }
 
                 extend type Mutation {
-                    ${getMutations(context)}
+                    ${getMutations(type)}
                 }
             `,
             resolvers: merge(
                 {
-<<<<<<< HEAD
                     Query: getQueryResolvers(type),
                     Mutation: getMutationResolvers(type)
-=======
-                    Query: {
-                        getContentModel: hasScope("cms:content-model:get")(
-                            resolveGet(contentModelFetcher)
-                        ),
-                        listContentModels: hasScope("cms:content-model:list")(
-                            resolveList(contentModelFetcher)
-                        )
-                    },
-                    Mutation: getMutationResolvers(context)
->>>>>>> f834ccf0
                 },
-                contentModelGroup.getResolvers(context),
+                contentModelGroup.getResolvers(type),
                 meta.resolvers
             )
-        })
+        }
     } as GraphQLSchemaPlugin<CmsContext>
 ];