import { withUser } from "@webiny/api-security";
import { pipe, withStorage, withCrudLogs, withSoftDelete, withFields } from "@webiny/commodo";
import { ContextPlugin } from "@webiny/graphql/types";
import contentModel from "./models/contentModel.model";
import cmsAccessToken from "../../plugins/models/accessToken.model";
import CmsEnvironment2AccessToken from "../../plugins/models/environment2accessToken";
import environmentModel from "../../plugins/models/environment.model";
import environmentModelAlias from "../../plugins/models/environmentAlias.model";
import contentModelGroup from "./models/contentModelGroup.model";
import contentEntrySearch from "./models/contentEntrySearch.model";
import { createDataModel } from "./utils/createDataModel";
import { createEnvironmentBase as createEnvironmentBaseFactory } from "./utils/createEnvironmentBase";
import {
    CmsContext,
    ContextBeforeContentModelsPlugin,
    ContextAfterContentModelsPlugin
} from "@webiny/api-headless-cms/types";

export default () => {
<<<<<<< HEAD
    async function preApply(context: CmsContext) {
        const driver = context.commodo && context.commodo.driver;

        if (!driver) {
            throw Error(
                `Commodo driver is not configured! Make sure you add a Commodo driver plugin to your service.`
            );
        }

        const createBase = () =>
            pipe(
                withFields({
                    id: context.commodo.fields.id()
                }),
                withStorage({ driver }),
                withUser(context),
                withSoftDelete(),
                withCrudLogs()
            )() as Function;

        context.models = {
            createBase,
            CmsEnvironment: environmentModel({ createBase, context }),
            CmsEnvironmentAlias: environmentModelAlias({
                createBase,
                context
            }),
            CmsEnvironment2AccessToken: CmsEnvironment2AccessToken({
                createBase,
                context
            }),
            CmsAccessToken: cmsAccessToken({ createBase, context })
        };

        // Before continuing with the rest of the models, we must load the environment and assign it to the context.
        let environment = null;
        let environmentAlias = null;

        if (context.cms.environment && typeof context.cms.environment === "string") {
            if (context.models.CmsEnvironment.isId(context.cms.environment)) {
                environment = await context.models.CmsEnvironment.findById(context.cms.environment);
            } else {
                environmentAlias = await context.models.CmsEnvironmentAlias.findOne({
                    query: { slug: context.cms.environment }
                });
                if (environmentAlias) {
                    environment = await environmentAlias.environment;
                }
            }
        }

        if (!environment) {
            throw Error(
                "Could not load environment, please check if the passed environment alias slug or environment ID is correct."
            );
        }

        context.cms.environment = environment.slug;
        context.cms.getEnvironment = () => environment;
        context.cms.getEnvironmentAlias = () => environmentAlias;
    }

    async function apply(context: CmsContext) {
        const createEnvironmentBase = createEnvironmentBaseFactory({
            context,
            addEnvironmentField: true
        });

        context.models.CmsContentModelGroup = contentModelGroup({
            createBase: createEnvironmentBase,
            context
        });

        context.models.CmsContentModel = contentModel({
            createBase: createEnvironmentBase,
            context
        });

        context.models.CmsContentEntrySearch = contentEntrySearch({
            createBase: createEnvironmentBase
        });

        context.models.createEnvironmentBase = createEnvironmentBase;

        const beforeContentModelsPlugins = context.plugins.byType<ContextBeforeContentModelsPlugin>(
            "context-before-content-models"
        );

        for (let i = 0; i < beforeContentModelsPlugins.length; i++) {
            await beforeContentModelsPlugins[i].apply(context);
        }

        // Build Commodo models from CmsContentModels
        const contentModels = await context.models.CmsContentModel.find();
        const createdContentModels = {};
        for (let i = 0; i < contentModels.length; i++) {
            const contentModel = contentModels[i];
            createdContentModels[contentModel.modelId] = createDataModel(
                createEnvironmentBaseFactory({ context, addEnvironmentField: false }),
                contentModel,
                context
            );
        }

        Object.assign(context.models, createdContentModels);

        context.models.contentModels = createdContentModels;

        const afterContentModelsPlugins = context.plugins.byType<ContextAfterContentModelsPlugin>(
            "context-after-content-models"
        );

        for (let i = 0; i < afterContentModelsPlugins.length; i++) {
            await afterContentModelsPlugins[i].apply(context);
        }
    }

=======
>>>>>>> b3fc38cd
    return [
        {
            name: "context-cms-models-pre-apply",
            type: "context",
            apply(context) {
                return preApply(context);
            }
        } as ContextPlugin<CmsContext>,
        {
            name: "context-cms-models-apply",
            type: "context",
            async apply(context: CmsContext) {
                if (context.modelsInit) {
                    await context.modelsInit.promise;
                    return;
                }

                context.modelsInit = {
                    resolve: null,
                    promise: null
                };

                context.modelsInit.promise = new Promise(resolve => {
                    context.modelsInit.resolve = resolve;
                });

                const driver = context.commodo && context.commodo.driver;

                if (!driver) {
                    throw Error(
                        `Commodo driver is not configured! Make sure you add a Commodo driver plugin to your service.`
                    );
                }

                const createBase = () =>
                    pipe(
                        withFields({
                            id: context.commodo.fields.id()
                        }),
                        withStorage({ driver }),
                        withUser(context),
                        withSoftDelete(),
                        withCrudLogs()
                    )() as Function;

                context.models = {
                    createBase,
                    CmsEnvironment: environmentModel({ createBase, context }),
                    CmsEnvironmentAlias: environmentModelAlias({
                        createBase,
                        context
                    }),
                    CmsEnvironment2AccessToken: CmsEnvironment2AccessToken({
                        createBase,
                        context
                    }),
                    CmsAccessToken: cmsAccessToken({ createBase, context })
                };

                // Before continuing with the rest of the models, we must load the environment and assign it to the context.
                let environment = null;
                let environmentAlias = null;

                if (context.cms.environment && typeof context.cms.environment === "string") {
                    if (context.models.CmsEnvironment.isId(context.cms.environment)) {
                        environment = await context.models.CmsEnvironment.findById(
                            context.cms.environment
                        );
                    } else {
                        environmentAlias = await context.models.CmsEnvironmentAlias.findOne({
                            query: { slug: context.cms.environment }
                        });
                        if (environmentAlias) {
                            environment = await environmentAlias.environment;
                        }
                    }
                }

                if (!environment) {
                    throw Error(
                        "Could not load environment, please check if the passed environment alias slug or environment ID is correct."
                    );
                }

                context.cms.environment = environment.slug;
                context.cms.getEnvironment = () => environment;
                context.cms.getEnvironmentAlias = () => environmentAlias;

                const createEnvironmentBase = createEnvironmentBaseFactory({
                    context,
                    addEnvironmentField: true
                });

                context.models.CmsContentModelGroup = contentModelGroup({
                    createBase: createEnvironmentBase,
                    context
                });

                context.models.CmsContentModel = contentModel({
                    createBase: createEnvironmentBase,
                    context
                });

                context.models.CmsContentEntrySearch = contentEntrySearch({
                    createBase: createEnvironmentBase
                });

                context.models.createEnvironmentBase = createEnvironmentBase;

                const beforeContentModelsPlugins = context.plugins.byType<
                    ContextBeforeContentModelsPlugin
                >("context-before-content-models");

                for (let i = 0; i < beforeContentModelsPlugins.length; i++) {
                    await beforeContentModelsPlugins[i].apply(context);
                }

                // Build Commodo models from CmsContentModels
                const contentModels = await context.models.CmsContentModel.find();
                const createdContentModels = {};
                for (let i = 0; i < contentModels.length; i++) {
                    const contentModel = contentModels[i];
                    createdContentModels[contentModel.modelId] = createDataModel(
                        createEnvironmentBaseFactory({ context, addEnvironmentField: false }),
                        contentModel,
                        context
                    );
                }

                Object.assign(context.models, createdContentModels);

                context.models.contentModels = createdContentModels;

                const afterContentModelsPlugins = context.plugins.byType<
                    ContextAfterContentModelsPlugin
                >("context-after-content-models");

                for (let i = 0; i < afterContentModelsPlugins.length; i++) {
                    await afterContentModelsPlugins[i].apply(context);
                }

                context.modelsInit.resolve();
            }
        } as ContextPlugin<CmsContext>
    ];
};<|MERGE_RESOLUTION|>--- conflicted
+++ resolved
@@ -17,7 +17,6 @@
 } from "@webiny/api-headless-cms/types";
 
 export default () => {
-<<<<<<< HEAD
     async function preApply(context: CmsContext) {
         const driver = context.commodo && context.commodo.driver;
 
@@ -81,6 +80,9 @@
     }
 
     async function apply(context: CmsContext) {
+        // TODO: The fix from `master`, regarding multiple parallel queries and a single context wasn't
+        // TODO: transfered while merging master => v5. Check the following issue - it explains everything:
+        // TODO: https://github.com/webiny/webiny-js/issues/1244
         const createEnvironmentBase = createEnvironmentBaseFactory({
             context,
             addEnvironmentField: true
@@ -135,8 +137,6 @@
         }
     }
 
-=======
->>>>>>> b3fc38cd
     return [
         {
             name: "context-cms-models-pre-apply",
@@ -148,137 +148,8 @@
         {
             name: "context-cms-models-apply",
             type: "context",
-            async apply(context: CmsContext) {
-                if (context.modelsInit) {
-                    await context.modelsInit.promise;
-                    return;
-                }
-
-                context.modelsInit = {
-                    resolve: null,
-                    promise: null
-                };
-
-                context.modelsInit.promise = new Promise(resolve => {
-                    context.modelsInit.resolve = resolve;
-                });
-
-                const driver = context.commodo && context.commodo.driver;
-
-                if (!driver) {
-                    throw Error(
-                        `Commodo driver is not configured! Make sure you add a Commodo driver plugin to your service.`
-                    );
-                }
-
-                const createBase = () =>
-                    pipe(
-                        withFields({
-                            id: context.commodo.fields.id()
-                        }),
-                        withStorage({ driver }),
-                        withUser(context),
-                        withSoftDelete(),
-                        withCrudLogs()
-                    )() as Function;
-
-                context.models = {
-                    createBase,
-                    CmsEnvironment: environmentModel({ createBase, context }),
-                    CmsEnvironmentAlias: environmentModelAlias({
-                        createBase,
-                        context
-                    }),
-                    CmsEnvironment2AccessToken: CmsEnvironment2AccessToken({
-                        createBase,
-                        context
-                    }),
-                    CmsAccessToken: cmsAccessToken({ createBase, context })
-                };
-
-                // Before continuing with the rest of the models, we must load the environment and assign it to the context.
-                let environment = null;
-                let environmentAlias = null;
-
-                if (context.cms.environment && typeof context.cms.environment === "string") {
-                    if (context.models.CmsEnvironment.isId(context.cms.environment)) {
-                        environment = await context.models.CmsEnvironment.findById(
-                            context.cms.environment
-                        );
-                    } else {
-                        environmentAlias = await context.models.CmsEnvironmentAlias.findOne({
-                            query: { slug: context.cms.environment }
-                        });
-                        if (environmentAlias) {
-                            environment = await environmentAlias.environment;
-                        }
-                    }
-                }
-
-                if (!environment) {
-                    throw Error(
-                        "Could not load environment, please check if the passed environment alias slug or environment ID is correct."
-                    );
-                }
-
-                context.cms.environment = environment.slug;
-                context.cms.getEnvironment = () => environment;
-                context.cms.getEnvironmentAlias = () => environmentAlias;
-
-                const createEnvironmentBase = createEnvironmentBaseFactory({
-                    context,
-                    addEnvironmentField: true
-                });
-
-                context.models.CmsContentModelGroup = contentModelGroup({
-                    createBase: createEnvironmentBase,
-                    context
-                });
-
-                context.models.CmsContentModel = contentModel({
-                    createBase: createEnvironmentBase,
-                    context
-                });
-
-                context.models.CmsContentEntrySearch = contentEntrySearch({
-                    createBase: createEnvironmentBase
-                });
-
-                context.models.createEnvironmentBase = createEnvironmentBase;
-
-                const beforeContentModelsPlugins = context.plugins.byType<
-                    ContextBeforeContentModelsPlugin
-                >("context-before-content-models");
-
-                for (let i = 0; i < beforeContentModelsPlugins.length; i++) {
-                    await beforeContentModelsPlugins[i].apply(context);
-                }
-
-                // Build Commodo models from CmsContentModels
-                const contentModels = await context.models.CmsContentModel.find();
-                const createdContentModels = {};
-                for (let i = 0; i < contentModels.length; i++) {
-                    const contentModel = contentModels[i];
-                    createdContentModels[contentModel.modelId] = createDataModel(
-                        createEnvironmentBaseFactory({ context, addEnvironmentField: false }),
-                        contentModel,
-                        context
-                    );
-                }
-
-                Object.assign(context.models, createdContentModels);
-
-                context.models.contentModels = createdContentModels;
-
-                const afterContentModelsPlugins = context.plugins.byType<
-                    ContextAfterContentModelsPlugin
-                >("context-after-content-models");
-
-                for (let i = 0; i < afterContentModelsPlugins.length; i++) {
-                    await afterContentModelsPlugins[i].apply(context);
-                }
-
-                context.modelsInit.resolve();
+            apply(context) {
+                return apply(context);
             }
         } as ContextPlugin<CmsContext>
     ];
