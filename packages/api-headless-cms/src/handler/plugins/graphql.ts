import { GraphQLFieldResolver, GraphQLSchemaPlugin } from "@webiny/graphql/types";
import {
    resolveCreate,
    resolveDelete,
    resolveGet,
    resolveUpdate,
    emptyResolver
} from "@webiny/commodo-graphql";
import gql from "graphql-tag";
import merge from "lodash.merge";
import { hasScope } from "@webiny/api-security";
import { CmsGraphQLContext } from "@webiny/api-headless-cms/types";
import { generateSchemaPlugins } from "./schema/schemaPlugins";
import { i18nFieldType } from "./graphqlTypes/i18nFieldType";
import { i18nFieldInput } from "./graphqlTypes/i18nFieldInput";
import contentModelGroup from "./graphql/contentModelGroup";
import meta from "./graphql/meta";
import createRevisionFrom from "./graphql/contentModel/resolvers/createRevisionFrom";
import listContentModels from "./graphql/contentModel/resolvers/listContentModels";

const contentModelFetcher = ctx => ctx.models.CmsContentModel;

const publishContentModel: GraphQLFieldResolver<any, any> = (_, args, ctx, info) => {
    args.data = { published: true };

    return resolveUpdate(contentModelFetcher)(_, args, ctx, info);
};

const getMutations = type => {
    if (type === "manage") {
        return `
            createContentModel(data: CmsContentModelInput!): CmsContentModelResponse
            updateContentModel(
                id: ID!
                data: CmsContentModelInput!
            ): CmsContentModelResponse

            deleteContentModel(id: ID!): CmsDeleteResponse
            
            # Publish revision
            publishContentModel(
                id: ID!
            ): CmsContentModelResponse
            
            # Create a new revision from an existing revision
            createRevisionFrom(
                revision: ID!
            ): CmsContentModelResponse
        `;
    }

    return "_empty: String";
};

const getMutationResolvers = type => {
    if (type === "manage") {
        return {
            createContentModel: resolveCreate(contentModelFetcher),
            updateContentModel: resolveUpdate(contentModelFetcher),
            deleteContentModel: resolveDelete(contentModelFetcher),
            // Publish revision (must be given an exact revision ID to publish)
            publishContentModel,
            createRevisionFrom
        };
    }

    return {
        _empty: emptyResolver
    };
};

const getQueryResolvers = () => {
    return {
<<<<<<< HEAD
        getContentModel: resolveGet(contentModelFetcher),
        listContentModels
=======
        getContentModel: hasScope("cms:contentModel:crud")(resolveGet(contentModelFetcher)),
        listContentModels: hasScope("cms:contentModel:crud")(resolveList(contentModelFetcher))
>>>>>>> 98f298c2
    };
};

export default ({ type }) => [
    {
        name: "graphql-schema-headless",
        type: "graphql-schema",
        prepare({ context }) {
            return generateSchemaPlugins({ context });
        },
        schema: {
            typeDefs: gql`
                ${i18nFieldType("CmsString", "String")}
                ${i18nFieldInput("CmsString", "String")}

                input CmsSearchInput {
                    query: String
                    fields: [String]
                    operator: String
                }

                ${contentModelGroup.getTypeDefs(type)}
                ${meta.typeDefs}

                type SecurityUser {
                    id: ID
                    firstName: String
                    lastName: String
                }

                type CmsError {
                    code: String
                    message: String
                    data: JSON
                }
                
                type CmsCursors {
                    next: String
                    previous: String
                }
                
                type CmsListMeta {
                    cursors: CmsCursors
                    hasNextPage: Boolean
                    hasPreviousPage: Boolean
                    totalCount: Int
                }

                type CmsDeleteResponse {
                    data: Boolean
                    error: CmsError
                }

                enum CmsContentModelStatusEnum {
                    published
                    draft
                    locked
                }

                type CmsContentModel {
                    id: ID
                    title: String
                    modelId: String
                    group: CmsContentModelGroup
                    description: String
                    layout: [[String]]
                    createdOn: DateTime
                    savedOn: DateTime
                    createdBy: SecurityUser
                    titleFieldId: String
                    fields: [CmsContentModelField]
                    publishedOn: DateTime
                    published: Boolean
                    locked: Boolean
                    status: CmsContentModelStatusEnum
                    version: Int
                    parent: ID
                    revisions: [CmsContentModel]
                }

                input CmsContentModelInput {
                    group: ID
                    title: String
                    modelId: String
                    description: String
                    titleFieldId: String
                    fields: [CmsContentModelFieldInput]
                    layout: [[String]]
                }

                input CmsFieldValidationInput {
                    name: String!
                    message: CmsStringInput
                    settings: JSON
                }

                type CmsFieldValidation {
                    name: String!
                    message: CmsString
                    settings: JSON
                }

                type CmsFieldOptions {
                    label: CmsString
                    value: String
                }

                input CmsFieldOptionsInput {
                    label: CmsStringInput
                    value: String
                }

                type CmsContentModelField {
                    _id: String
                    label: CmsString
                    helpText: CmsString
                    placeholderText: CmsString
                    fieldId: String
                    name: String
                    type: String
                    unique: Boolean
                    searchable: Boolean
                    sortable: Boolean
                    options: [CmsFieldOptions]
                    validation: [CmsFieldValidation]
                    settings: JSON
                }

                input CmsContentModelFieldInput {
                    _id: String
                    label: CmsStringInput
                    helpText: CmsStringInput
                    placeholderText: CmsStringInput
                    fieldId: String
                    name: String
                    type: String
                    unique: Boolean
                    searchable: Boolean
                    sortable: Boolean
                    options: [CmsFieldOptionsInput]
                    validation: [CmsFieldValidationInput]
                    settings: JSON
                }

                type CmsContentModelListResponse {
                    data: [CmsContentModel]
                    meta: CmsListMeta
                    error: CmsError
                }

                type CmsContentModelResponse {
                    data: CmsContentModel
                    error: CmsError
                }

                extend type Query {
                    getContentModel(id: ID, where: JSON, sort: String): CmsContentModelResponse
                    getPublishedContentModel(id: ID, where: JSON, sort: String): CmsContentModelResponse

                    listContentModels(
                        where: JSON
                        sort: JSON
                        limit: Int
                        after: String
                        before: String
                    ): CmsContentModelListResponse
                }

                extend type Mutation {
                    ${getMutations(type)}
                }
            `,
            resolvers: merge(
                {
                    Query: getQueryResolvers(),
                    Mutation: getMutationResolvers(type)
                },
                contentModelGroup.getResolvers(type),
                meta.resolvers
            )
        },
        security: merge({}, contentModelGroup.getResolvers(type))
    } as GraphQLSchemaPlugin<CmsGraphQLContext>
];<|MERGE_RESOLUTION|>--- conflicted
+++ resolved
@@ -71,13 +71,8 @@
 
 const getQueryResolvers = () => {
     return {
-<<<<<<< HEAD
-        getContentModel: resolveGet(contentModelFetcher),
-        listContentModels
-=======
         getContentModel: hasScope("cms:contentModel:crud")(resolveGet(contentModelFetcher)),
-        listContentModels: hasScope("cms:contentModel:crud")(resolveList(contentModelFetcher))
->>>>>>> 98f298c2
+        listContentModels: hasScope("cms:contentModel:crud")(listContentModels)
     };
 };
 
@@ -98,10 +93,10 @@
                     fields: [String]
                     operator: String
                 }
-
+                
                 ${contentModelGroup.getTypeDefs(type)}
                 ${meta.typeDefs}
-
+                
                 type SecurityUser {
                     id: ID
                     firstName: String
@@ -113,7 +108,7 @@
                     message: String
                     data: JSON
                 }
-                
+
                 type CmsCursors {
                     next: String
                     previous: String
@@ -190,6 +185,7 @@
                     value: String
                 }
 
+
                 type CmsContentModelField {
                     _id: String
                     label: CmsString
