--- conflicted
+++ resolved
@@ -5,16 +5,10 @@
 
 const t = i18n.ns("app-security/admin/menus");
 
-<<<<<<< HEAD
-const ROLE_SECURITY_GROUPS = [
-    "security:role:crud"
-];
-=======
 // TODO: Update to  more fine grained scopes
 const ROLE_SECURITY_GROUPS = ["security:group:crud"];
 const ROLE_SECURITY_ROLES = ["security:role:crud"];
 const ROLE_SECURITY_USERS = ["security:user:crud"];
->>>>>>> 98f298c2
 
 export default [
     {
@@ -25,13 +19,8 @@
                 <SecureView
                     scopes={{
                         groups: ROLE_SECURITY_GROUPS,
-<<<<<<< HEAD
-                        roles: ["security-roles"], // TODO
-                        users: ["security-users"] // TODO
-=======
                         roles: ROLE_SECURITY_ROLES,
                         users: ROLE_SECURITY_USERS
->>>>>>> 98f298c2
                     }}
                 >
                     {({ scopes: identityRoles }) => {
