--- conflicted
+++ resolved
@@ -1,10 +1,6 @@
 import { addSchemaLevelResolveFunction } from "graphql-tools";
 import { GraphQLSchema } from "graphql";
-<<<<<<< HEAD
-import { GraphQLContext } from "./types";
-=======
-import { GraphQLMiddlewarePlugin, Context } from "./types";
->>>>>>> 019c8d84
+import { Context } from "./types";
 import { PluginsContainer } from "@webiny/plugins";
 import { prepareSchema } from "./createSchema/prepareSchema";
 import { applyContextPlugins } from "./createSchema/contextPlugins";
