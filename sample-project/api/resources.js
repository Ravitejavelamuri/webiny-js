const vars = {
    region: process.env.AWS_REGION,
    debug: "true",
    bucket: process.env.S3_BUCKET,
    handlerApolloServer: {
        server: {
            introspection: process.env.GRAPHQL_INTROSPECTION,
            playground: process.env.GRAPHQL_PLAYGROUND
        },
        debug: true
    },
    mongodb: {
        server: process.env.MONGODB_SERVER,
        name: process.env.MONGODB_NAME
    },
    security: {
        token: {
            expiresIn: 2592000,
            secret: process.env.JWT_SECRET
        },
        validateAccessTokenFunction: "${validateAccessToken.name}"
    }
};

const apolloServiceDefinitions = {
    APOLLO_SERVER_OPTIONS: vars.handlerApolloServer,
    DB_PROXY_OPTIONS: {
        functionArn: "${dbProxy.arn}"
    },
    SECURITY_OPTIONS: vars.security
};

module.exports = () => ({
    resources: {
        apolloGateway: {
            watch: ["./services/apolloGateway/build"],
            build: {
                root: "./services/apolloGateway",
                script: "yarn build",
                define: {
                    // Maybe we should upgrade lambda component to check file content hash?
                    HTTP_HANDLER_APOLLO_GATEWAY_OPTIONS: {
                        ...vars.handlerApolloServer,
                        services: [
                            {
                                name: "security",
                                function: "${security.name}"
                            },
                            {
                                name: "i18n",
                                function: "${i18n.name}"
                            },
                            {
                                name: "files",
                                function: "${filesGraphQL.name}"
                            },
                            {
                                name: "pageBuilder",
                                function: "${pageBuilder.name}"
                            },
                            {
                                name: "formBuilder",
                                function: "${formBuilder.name}"
                            },
                            {
                                name: "headlessCms",
                                function: "${headlessCms.name}"
                            }
                        ]
                    }
                }
            },
            deploy: {
                component: "@webiny/serverless-function",
                inputs: {
                    region: vars.region,
                    description: "Apollo Gateway",
                    code: "./services/apolloGateway/build",
                    handler: "handler.handler",
                    memory: 512,
                    timeout: 30,
                    env: {
                        DEBUG: vars.debug
                    }
                }
            }
        },
        dbProxy: {
            deploy: {
                component: "@webiny/serverless-db-proxy",
                inputs: {
                    testConnectionBeforeDeploy: true,
                    region: vars.region,
                    concurrencyLimit: 15,
                    timeout: 30,
                    env: {
                        MONGODB_SERVER: vars.mongodb.server,
                        MONGODB_NAME: vars.mongodb.name
                    }
                }
            }
        },
        cognito: {
            deploy: {
                component: "@webiny/serverless-aws-cognito-user-pool",
                inputs: {
                    region: vars.region,
                    appClients: [
                        {
                            name: "ReactApp"
                        }
                    ]
                }
            }
        },
        security: {
            watch: ["./services/security/graphql/build"],
            build: {
                root: "./services/security/graphql",
                script: "yarn build",
                define: {
                    ...apolloServiceDefinitions,
                    COGNITO_OPTIONS: {
                        region: vars.region,
                        userPoolId: "${cognito.userPool.Id}"
                    }
                }
            },
            deploy: {
                component: "@webiny/serverless-function",
                inputs: {
                    description: "Security GraphQL API",
                    region: vars.region,
                    code: "./services/security/build",
                    handler: "handler.handler",
                    memory: 512,
                    timeout: 30,
                    env: {
                        DEBUG: vars.debug
                    }
                }
            }
        },
        filesDownload: {
            watch: ["./services/files/download/build"],
            build: {
                root: "./services/files/download",
                script: `yarn build`
            },
            deploy: {
                component: "@webiny/serverless-function",
                inputs: {
                    description: "Serves previously uploaded files.",
                    region: vars.region,
                    code: "./services/files/download/build",
                    handler: "handler.handler",
                    memory: 512,
                    timeout: 10,
                    env: {
                        S3_BUCKET: vars.bucket,
                        IMAGE_TRANSFORMER_FUNCTION: "${imageTransformer.arn}"
                    }
                }
            }
        },
        imageTransformer: {
            watch: ["./services/files/transform/build"],
            build: {
                root: "./services/files/transform",
                script: `yarn build`
            },
            deploy: {
                component: "@webiny/serverless-function",
                inputs: {
                    description: "Performs image optimization, resizing, etc.",
                    region: vars.region,
<<<<<<< HEAD
                    function: {
                        code: "./services/security/graphql/build",
                        handler: "handler.handler",
                        memory: 512,
                        timeout: 30,
                        env: {
                            DEBUG: vars.debug
=======
                    code: "./services/files/transform/build",
                    handler: "handler.handler",
                    memory: 1600,
                    timeout: 30,
                    env: {
                        S3_BUCKET: vars.bucket
                    }
                }
            }
        },
        filesManage: {
            watch: ["./services/files/manage/build"],
            build: {
                root: "./services/files/manage",
                script: `yarn build`
            },
            deploy: {
                component: "@webiny/serverless-function",
                inputs: {
                    description: "Triggered when a file is deleted.",
                    region: vars.region,
                    code: "./services/files/manage/build",
                    handler: "handler.handler",
                    memory: 512,
                    timeout: 10,
                    permissions: [
                        {
                            Action: "lambda:InvokeFunction",
                            Principal: "s3.amazonaws.com",
                            StatementId: "s3invoke",
                            SourceArn: `arn:aws:s3:::${vars.bucket}`
>>>>>>> 019c8d84
                        }
                    ],
                    env: {
                        S3_BUCKET: vars.bucket
                    }
                }
            }
        },
<<<<<<< HEAD
        validateAccessToken: {
            watch: ["./services/security/validateAccessToken/build"],
            build: {
                root: "./services/security/validateAccessToken",
                script: "yarn build",
                define: {
                    DB_PROXY_OPTIONS: apolloServiceDefinitions.DB_PROXY_OPTIONS
                }
            },
            deploy: {
                component: "@webiny/serverless-function",
                inputs: {
                    region: vars.region,
                    code: "./services/security/validateAccessToken/build",
                    handler: "handler.handler",
                    memory: 512,
                    timeout: 30,
                    env: {
                        DEBUG: vars.debug
                    }
                }
            }
        },
        files: {
=======
        filesBucket: {
>>>>>>> 019c8d84
            deploy: {
                component: "@webiny/serverless-aws-s3",
                inputs: {
                    deleteBucketOnRemove: false,
                    region: vars.region,
                    name: vars.bucket,
                    storage: {
                        accelerated: false
                    },
                    cors: {
                        CORSRules: [
                            {
                                AllowedHeaders: ["*"],
                                AllowedMethods: ["POST", "GET"],
                                AllowedOrigins: ["*"],
                                MaxAgeSeconds: 3000
                            }
                        ]
                    },
                    notificationConfiguration: {
                        LambdaFunctionConfigurations: [
                            {
                                LambdaFunctionArn: "${filesManage.arn}",
                                Events: ["s3:ObjectRemoved:*"]
                            }
                        ]
                    }
                }
            }
        },
        filesGraphQL: {
            watch: ["./services/files/graphql/build"],
            build: {
                root: "./services/files/graphql",
                script: "yarn build",
                define: apolloServiceDefinitions
            },
            deploy: {
                component: "@webiny/serverless-function",
                inputs: {
                    region: vars.region,
                    description: "Files GraphQL API",
                    code: "./services/files/graphql/build",
                    handler: "handler.handler",
                    memory: 512,
                    env: {
                        DEBUG: vars.debug,
                        S3_BUCKET: vars.bucket,
                        UPLOAD_MIN_FILE_SIZE: "0",
                        UPLOAD_MAX_FILE_SIZE: "26214400"
                    }
                }
            }
        },
        i18n: {
            watch: ["./services/i18n/build"],
            build: {
                root: "./services/i18n",
                script: "yarn build",
                define: apolloServiceDefinitions
            },
            deploy: {
                component: "@webiny/serverless-function",
                inputs: {
                    region: vars.region,
                    description: "I18N GraphQL API",
                    code: "./services/i18n/build",
                    handler: "handler.handler",
                    memory: 512,
                    env: {
                        DEBUG: vars.debug
                    }
                }
            }
        },
        pageBuilderInstallation: {
            deploy: {
                component: "@webiny/serverless-aws-s3-object",
                inputs: {
                    region: vars.region,
                    bucket: "${filesBucket.name}",
                    deleteObjectOnRemove: true,
                    object: {
                        source: "@webiny/api-page-builder/installation",
                        key: "page-builder-installation.zip",
                        zip: true
                    }
                }
            }
        },
        pageBuilder: {
            watch: ["./services/pageBuilder/build"],
            build: {
                root: "./services/pageBuilder",
                script: "yarn build",
                define: apolloServiceDefinitions
            },
            deploy: {
                component: "@webiny/serverless-function",
                inputs: {
                    region: vars.region,
                    description: "Page Builder GraphQL API",
                    code: "./services/pageBuilder/build",
                    handler: "handler.handler",
                    memory: 512,
                    timeout: 30,
                    env: {
                        DEBUG: vars.debug,
                        INSTALLATION_S3_BUCKET: vars.bucket,
                        INSTALLATION_FILES_ZIP_KEY: "${pageBuilderInstallation.key}"
                    }
                }
            }
        },
        formBuilder: {
            watch: ["./services/formBuilder/build"],
            build: {
                root: "./services/formBuilder",
                script: "yarn build",
                define: apolloServiceDefinitions
            },
            deploy: {
                component: "@webiny/serverless-function",
                inputs: {
                    region: vars.region,
                    description: "Form Builder GraphQL API",
                    code: "./services/formBuilder/build",
                    handler: "handler.handler",
                    memory: 512,
                    timeout: 30,
                    env: {
                        DEBUG: vars.debug
                    }
                }
            }
        },
        headlessCms: {
            watch: ["./services/headless/graphql/build"],
            build: {
                root: "./services/headless/graphql",
                script: "yarn build",
                define: apolloServiceDefinitions
            },
            deploy: {
                component: "@webiny/serverless-function",
                inputs: {
                    region: vars.region,
                    description: "I18N GraphQL API",
                    code: "./services/headless/graphql/build",
                    handler: "handler.handler",
                    memory: 512,
                    env: {
                        DEBUG: vars.debug
                    }
                }
            }
        },
        headlessCmsHandler: {
            watch: ["./services/headless/handler/build"],
            build: {
                root: "./services/headless/handler",
                script: "yarn build",
                define: apolloServiceDefinitions
            },
            deploy: {
                component: "@webiny/serverless-function",
                inputs: {
                    description: "Headless CMS GraphQL API (handler)",
                    region: vars.region,
                    code: "./services/headless/handler/build",
                    handler: "handler.handler",
                    memory: 512,
                    env: {
                        DEBUG: vars.debug
                    }
                }
            }
        },
        api: {
            component: "@webiny/serverless-api-gateway",
            inputs: {
                region: vars.region,
                description: "Main API Gateway",
                binaryMediaTypes: ["*/*"],
                endpoints: [
                    {
                        path: "/graphql",
                        method: "ANY",
                        function: "${apolloGateway.arn}"
                    },
                    {
                        path: "/files/{path}",
                        method: "ANY",
                        function: "${filesDownload.arn}"
                    },
                    {
                        path: "/cms/{key+}",
                        method: "ANY",
                        function: "${headlessCmsHandler.arn}"
                    }
                ]
            }
        },
        cdn: {
            component: "@webiny/serverless-aws-cloudfront",
            inputs: {
                origins: [
                    {
                        url: "${api.url}",
                        pathPatterns: {
                            "/graphql": {
                                ttl: 0,
                                forward: {
                                    headers: ["Accept", "Accept-Language"]
                                },
                                allowedHttpMethods: [
                                    "GET",
                                    "HEAD",
                                    "OPTIONS",
                                    "PUT",
                                    "POST",
                                    "PATCH",
                                    "DELETE"
                                ]
                            },
                            "/files/*": {
                                ttl: 2592000 // 1 month
                            },
                            "/cms*": {
                                ttl: 0,
                                forward: {
                                    headers: ["Accept", "Accept-Language"]
                                },
                                allowedHttpMethods: [
                                    "GET",
                                    "HEAD",
                                    "OPTIONS",
                                    "PUT",
                                    "POST",
                                    "PATCH",
                                    "DELETE"
                                ]
                            }
                        }
                    }
                ]
            }
        }
    }
});<|MERGE_RESOLUTION|>--- conflicted
+++ resolved
@@ -94,6 +94,7 @@
                     concurrencyLimit: 15,
                     timeout: 30,
                     env: {
+                        LOG_COLLECTION: "DbProxyLog",
                         MONGODB_SERVER: vars.mongodb.server,
                         MONGODB_NAME: vars.mongodb.name
                     }
@@ -131,7 +132,30 @@
                 inputs: {
                     description: "Security GraphQL API",
                     region: vars.region,
-                    code: "./services/security/build",
+                    code: "./services/security/graphql/build",
+                    handler: "handler.handler",
+                    memory: 512,
+                    timeout: 30,
+                    env: {
+                        DEBUG: vars.debug
+                    }
+                }
+            }
+        },
+        validateAccessToken: {
+            watch: ["./services/security/validateAccessToken/build"],
+            build: {
+                root: "./services/security/validateAccessToken",
+                script: "yarn build",
+                define: {
+                    DB_PROXY_OPTIONS: apolloServiceDefinitions.DB_PROXY_OPTIONS
+                }
+            },
+            deploy: {
+                component: "@webiny/serverless-function",
+                inputs: {
+                    region: vars.region,
+                    code: "./services/security/validateAccessToken/build",
                     handler: "handler.handler",
                     memory: 512,
                     timeout: 30,
@@ -174,15 +198,6 @@
                 inputs: {
                     description: "Performs image optimization, resizing, etc.",
                     region: vars.region,
-<<<<<<< HEAD
-                    function: {
-                        code: "./services/security/graphql/build",
-                        handler: "handler.handler",
-                        memory: 512,
-                        timeout: 30,
-                        env: {
-                            DEBUG: vars.debug
-=======
                     code: "./services/files/transform/build",
                     handler: "handler.handler",
                     memory: 1600,
@@ -214,7 +229,6 @@
                             Principal: "s3.amazonaws.com",
                             StatementId: "s3invoke",
                             SourceArn: `arn:aws:s3:::${vars.bucket}`
->>>>>>> 019c8d84
                         }
                     ],
                     env: {
@@ -223,34 +237,7 @@
                 }
             }
         },
-<<<<<<< HEAD
-        validateAccessToken: {
-            watch: ["./services/security/validateAccessToken/build"],
-            build: {
-                root: "./services/security/validateAccessToken",
-                script: "yarn build",
-                define: {
-                    DB_PROXY_OPTIONS: apolloServiceDefinitions.DB_PROXY_OPTIONS
-                }
-            },
-            deploy: {
-                component: "@webiny/serverless-function",
-                inputs: {
-                    region: vars.region,
-                    code: "./services/security/validateAccessToken/build",
-                    handler: "handler.handler",
-                    memory: 512,
-                    timeout: 30,
-                    env: {
-                        DEBUG: vars.debug
-                    }
-                }
-            }
-        },
-        files: {
-=======
         filesBucket: {
->>>>>>> 019c8d84
             deploy: {
                 component: "@webiny/serverless-aws-s3",
                 inputs: {
