const { join } = require("path");
const fs = require("fs-extra");
const { transform } = require("@babel/core");
const prettier = require("prettier");
const { Component } = require("@serverless/core");
const webpack = require("webpack");
const execa = require("execa");
const { trackComponent } = require("@webiny/tracking");
const loadJson = require("load-json-file");
const writeJson = require("write-json-file");

const component = "@webiny/serverless-apollo-service";
const defaultDependencies = ["date-fns", "mongodb", "@webiny/api", "@webiny/api-security"];

const getDeps = async deps => {
    const { dependencies } = await loadJson(join(__dirname, "package.json"));
    return deps.reduce((acc, item) => {
        acc[item] = dependencies[item];
        return acc;
    }, {});
};

class ApolloService extends Component {
    async default({ track, ...inputs } = {}) {
        await trackComponent({ track, context: this.context, component });

        const {
            endpoints = [],
            name: componentName,
            plugins = [],
            env = {},
            database,
            memory = 128,
            timeout = 10,
            description,
            endpointTypes = ["REGIONAL"],
            dependencies = {}
        } = inputs;

        if (!componentName) {
            throw Error(`"inputs.name" is a required parameter!`);
        }

        if (database) {
            env["MONGODB_SERVER"] = database.server;
            env["MONGODB_NAME"] = database.name;
        }

        const injectPlugins = [];
        const boilerplateRoot = join(this.context.instance.root, ".webiny");
        const componentRoot = join(boilerplateRoot, componentName);
        fs.ensureDirSync(join(boilerplateRoot, componentName));

        this.state.inputs = inputs;
        await this.save();

        plugins.forEach((pl, index) => {
            let factory,
                options = null;

            if (typeof pl === "string") {
                factory = pl;
            } else {
                factory = pl.factory;
                options = pl.options || null;
            }

            injectPlugins.push({
                name: `injectedPlugins${index + 1}`,
                path: factory,
                options
            });
        });

        // Generate boilerplate code
        const source = fs.readFileSync(__dirname + "/boilerplate/handler.js", "utf8");
        const { code } = await transform(source, {
            plugins: [[__dirname + "/transform/plugins", { plugins: injectPlugins }]]
        });

        fs.writeFileSync(
            join(componentRoot, "handler.js"),
            prettier.format(code, { parser: "babel" })
        );

        fs.copyFileSync(
            join(__dirname, "boilerplate", "config.js"),
            join(componentRoot, "config.js")
        );

        fs.copyFileSync(
            join(__dirname, "boilerplate", "webpack.config.js"),
            join(componentRoot, "webpack.config.js")
        );

        const pkgJsonPath = join(componentRoot, "package.json");
        fs.copyFileSync(join(__dirname, "boilerplate", "package.json"), pkgJsonPath);

        // Inject dependencies
        const pkgJson = await loadJson(pkgJsonPath);
        Object.assign(pkgJson.dependencies, await getDeps(defaultDependencies), dependencies);
        await writeJson(pkgJsonPath, pkgJson);

        await execa("npm", ["install"], { cwd: componentRoot });

        // Bundle code (switch CWD before running webpack)
        const cwd = process.cwd();
        process.chdir(componentRoot);

        await new Promise((resolve, reject) => {
            this.context.status("Building");
            const config = require(componentRoot + "/webpack.config.js");
            webpack(config).run((err, stats) => {
                if (err) {
                    return reject(err);
                }

                if (stats.hasErrors()) {
<<<<<<< HEAD
                    console.log('------------------------------------------------------------')
                    console.log(stats)
                    console.log('------------------------------------------------------------')
                    this.context.log(
                        stats.toString({
                            colors: true
                        })
                    );
=======
                    const info = stats.toJson();

                    if (stats.hasErrors()) {
                        console.error(info.errors);
                    }

>>>>>>> 18c307d1
                    return reject("Build failed!");
                }

                resolve();
            });
        });

        // Restore initial CWD
        process.chdir(cwd);

        // Deploy lambda
        const lambda = await this.load("@serverless/function");
        const apiGw = await this.load("@serverless/aws-api-gateway");

        const lambdaOut = await lambda({
            description: description || `Apollo Server: ${componentName}`,
            code: join(componentRoot, "build"),
            handler: "handler.handler",
            env,
            memory,
            timeout
        });

        this.context.debug(`[${componentName}] Deploying API Gateway`);
        const apiGwOut = await apiGw({
            name: componentName,
            description: `API for ${componentName}`,
            stage: "prod",
            endpointTypes,
            endpoints: [{ path: "/graphql", method: "ANY", function: lambdaOut.arn }, ...endpoints]
        });

        const output = {
            api: apiGwOut,
            graphql: lambdaOut
        };

        this.state.output = output;
        await this.save();

        return output;
    }

    async remove({ track, ...inputs } = {}) {
        await trackComponent({ track, context: this.context, component, method: "remove" });
        const apiGw = await this.load("@serverless/aws-api-gateway");
        await apiGw.remove(inputs);

        const lambda = await this.load("@serverless/function");
        await lambda.remove(inputs);
    }
}

module.exports = ApolloService;<|MERGE_RESOLUTION|>--- conflicted
+++ resolved
@@ -25,7 +25,7 @@
         await trackComponent({ track, context: this.context, component });
 
         const {
-            endpoints = [],
+            extraEndpoints = [],
             name: componentName,
             plugins = [],
             env = {},
@@ -116,23 +116,12 @@
                 }
 
                 if (stats.hasErrors()) {
-<<<<<<< HEAD
-                    console.log('------------------------------------------------------------')
-                    console.log(stats)
-                    console.log('------------------------------------------------------------')
-                    this.context.log(
-                        stats.toString({
-                            colors: true
-                        })
-                    );
-=======
                     const info = stats.toJson();
 
                     if (stats.hasErrors()) {
                         console.error(info.errors);
                     }
 
->>>>>>> 18c307d1
                     return reject("Build failed!");
                 }
 
@@ -162,7 +151,10 @@
             description: `API for ${componentName}`,
             stage: "prod",
             endpointTypes,
-            endpoints: [{ path: "/graphql", method: "ANY", function: lambdaOut.arn }, ...endpoints]
+            endpoints: [
+                { path: "/graphql", method: "ANY", function: lambdaOut.arn },
+                ...extraEndpoints
+            ]
         });
 
         const output = {
